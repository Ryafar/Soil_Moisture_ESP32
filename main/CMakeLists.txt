--- conflicted
+++ resolved
@@ -10,12 +10,9 @@
                             "drivers/wifi/wifi_manager.c"
                             "drivers/http/http_client.c"
                             "utils/esp_utils.c"
-<<<<<<< HEAD
                             "utils/ntp_time.c"
-=======
                             "application/battery_monitor_task.c"
                             "drivers/led/led.c"
->>>>>>> 5e2a43fc
                        INCLUDE_DIRS "."
                        REQUIRES driver esp_adc esp_wifi esp_netif nvs_flash esp_event esp_http_client json esp_timer lwip)
 
